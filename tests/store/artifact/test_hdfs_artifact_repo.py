--- conflicted
+++ resolved
@@ -196,7 +196,13 @@
             assert expected_data == fd.read()
 
 
-<<<<<<< HEAD
+@mock.patch('pyarrow.hdfs.HadoopFileSystem')
+def test_delete_artifacts(hdfs_system_mock):
+    delete_mock = hdfs_system_mock.return_value.delete
+    repo = HdfsArtifactRepository('hdfs:/some_path/maybe/path')
+    repo.delete_artifacts('artifacts')
+    delete_mock.assert_called_once_with('/some_path/maybe/path/artifacts', recursive=True)
+    
 @pytest.mark.parametrize("uri,expected_path,expected_uri",
                          [("har://hdfs-root/user/j.doe/myarchive.har/",
                            "har://hdfs-root/user/j.doe/myarchive.har",
@@ -250,14 +256,11 @@
     mock_remove_folder.assert_called_once()
 
 
-=======
->>>>>>> 7704e2c2
 @mock.patch('pyarrow.hdfs.HadoopFileSystem')
 def test_delete_artifacts(hdfs_system_mock):
     delete_mock = hdfs_system_mock.return_value.delete
     repo = HdfsArtifactRepository('hdfs:/some_path/maybe/path')
     repo.delete_artifacts('artifacts')
-<<<<<<< HEAD
     delete_mock.assert_called_once_with('/some_path/maybe/path/artifacts', recursive=True)
 
 
@@ -273,7 +276,4 @@
             hdfs_repo._download_file(artifact_path,
                                      tmp_dir.path())
             with open(os.path.join(tmp_dir.path(), 'test.txt'), "rb") as fd:
-                assert expected_data == fd.read()
-=======
-    delete_mock.assert_called_once_with('/some_path/maybe/path/artifacts', recursive=True)
->>>>>>> 7704e2c2
+                assert expected_data == fd.read()