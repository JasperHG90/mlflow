--- conflicted
+++ resolved
@@ -1,8 +1,4 @@
 # Copyright 2018 Databricks, Inc.
 
 
-<<<<<<< HEAD
-VERSION = '1.3.0'
-=======
-VERSION = '1.3.1.dev0'
->>>>>>> 668b881d
+VERSION = '1.3.1.dev0'